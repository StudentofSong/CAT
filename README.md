<div align="center"><img src="https://user-images.githubusercontent.com/29671696/126465498-1dfe6db1-8725-4b35-95d0-428ea8777b7f.png" width=200></div>

# CAT: Crf-based Asr Toolkit
**CAT provides a complete workflow for CRF-based data-efficient end-to-end speech recognition.**

* [Overview](#Overview)
* [Key Features](#Key-Features)
* [Installation](#Installation)
* [Quick start](#Quick-start)
* [DevLog](#DevLog)

## Overview

Deep neural networks (DNNs) of various architectures have become dominantly used in automatic speech recognition (ASR), which roughly can be classified into two approaches - the DNN-HMM hybrid and the end-to-end (E2E) approaches. DNN-HMM hybrid systems like [Kaldi](http://kaldi-asr.org/) and [RASR](http://www-i6.informatik.rwth-aachen.de/rwth-asr/) achieve the state-of-the-art performance in terms of recognition accuracy, usually measured by word error rate (WER) or character error rate (CER). End-to-end systems[^e2e] (like [Eesen](https://github.com/yajiemiao/eesen) and [Espnet](https://github.com/espnet/espnet)) put simplicity of the training pipeline at a higher priority and usually are data-hungry. When comparing the hybrid and E2E approaches (modularity versus a single neural network, separate optimization versus joint optimization), it is worthwhile to note the pros and cons of each approach, as described in [2].

CAT aims at combining the advantages of the two kinds of ASR systems. CAT advocates discriminative training in the framework of [conditional random field](https://en.wikipedia.org/wiki/Conditional_random_field) (CRF), particularly with but not limited to [connectionist temporal classification]() (CTC) inspired state topology.

The recently developed [CTC-CRF](http://oa.ee.tsinghua.edu.cn/~ouzhijian/pdf/ctc-crf.pdf) (namely CRF with CTC topology)  has achieved superior benchmarking performance with training data ranging from ~100 to ~1000 hours, while being end-to-end with simplified pipeline and being data-efficient in the sense that cheaply available language models (LMs) can be leveraged effectively with or without a pronunciation lexicon.

[^e2e]: End-to-end is in the sense that flat-start training of a single DNN in one stage, without using any previously trained models, forced alignments, or building state-tying decision trees, with or without a pronunciation lexicon.

Please cite CAT using:

[1] Hongyu Xiang, Zhijian Ou. CRF-based Single-stage Acoustic Modeling with CTC Topology. ICASSP, 2019. [pdf](http://oa.ee.tsinghua.edu.cn/~ouzhijian/pdf/ctc-crf.pdf)

[2] Keyu An, Hongyu Xiang. Zhijian Ou. CRF-based ASR Toolkit. arXiv, 2019. [pdf](https://arxiv.org/abs/1911.08747) (More descriptions about the toolkit implementation)

[3] Keyu An, Hongyu Xiang. Zhijian Ou. CAT: A CTC-CRF based ASR Toolkit Bridging the Hybrid and the End-to-end Approaches towards Data Efficiency and Low Latency. INTERSPEECH, 2020. [pdf](http://oa.ee.tsinghua.edu.cn/~ouzhijian/pdf/is2020_CAT.pdf)

## Key Features

1. **CAT contains a full-fledged implementation of CTC-CRF.** 
   * A non-trivial issue is that the gradient in training CRFs is the difference between *empirical expectation* and *model expectation*, which both can be efficiently calculated by the forward-backward algorithm.
   * CAT modifies [warp-ctc](https://github.com/baidu-research/warp-ctc) for fast parallel calculation of the *empirical expectation*, which resembles the CTC forward-backward calculation.
   * CAT calculates the *model expectation* using CUDA C/C++ interface, drawing inspiration from Kaldi's implementation of denominator forward-backward calculation.

2. **CAT adopts PyTorch to build DNNs and do automatic gradient computation, and so inherits the power of PyTorch in handling DNNs.**

3. **CAT provides a complete workflow for CRF-based end-to-end speech recognition.**
   * CAT provides complete training and testing scripts for a number of Chinese and English benchmarks and all the experimental results reported in this paper can be readily reproduced. 
   * Detailed documentation and code comments are also provided in CAT, making it easy to get start and obtain state-of-the-art baseline results even for beginners of ASR.

4. **Evaluation results on major benchmarks such as Switchboard and Aishell show that CAT obtains the state-of-the-art results among existing end-to-end models with less parameters, and is competitive compared with the hybrid DNN-HMM models.**

5. **We add the support of streaming ASR**. To this end, we propose a new method called contextualized soft forgetting (CSF), which combines soft forgetting and context-sensitive-chunk in bidirectional LSTM (BLSTM). With contextualized soft forgetting, the chunk BLSTM based CTC-CRF with a latency of 300ms outperforms the whole-utterance BLSTM based CTC-CRF. See [pdf](http://oa.ee.tsinghua.edu.cn/~ouzhijian/pdf/is2020_CAT.pdf) for details.

## Installation

[English](install.md) | [中文](install_ch.md)

## Quick start

* [Basic usage](RequestForExperiments.md#Workflow)
* [Step-by-step workflow](toolkitworkflow.md)

## DevLog

<<<<<<< HEAD
* 2021.07: add support of [JoinAP](./joinap.md) by Chengrui Zhu.
=======
* 2021.07: add support of Deformable TDNN by Keyu An.
>>>>>>> c9e5b3d1

* 2021.07: add support of [Wordpieces](wordpieces.md) by Wenjie Peng.

* 2021.05: add support of [Conformer](conformer.md) and SpecAug by Huahuan Zheng.

* CAT v2 (master branch)

  For easy maintenance of experiments and enforcing the reproducibility, we re-organize the code and strongly recommend to do experiments according to the [guideline](RequestForExperiments.md).

  Comparison between v2 and v1: 

| Branch     | Flexible configuration | Easily reproduce | Distributed training | Chunk streaming model | Recipes                                            |
| ---------- | ---------------------- | ---------------- | -------------------- | --------------------- | -------------------------------------------------- |
| v1         |                        |                  | ✅                    | ✅                     | aishell, formosa, hkust, libri, swbd, thchs30, wsj |
| v2 (master) | ✅                      | ✅                | ✅                    |                       | swbd, wsj, libri, commonvoice German                     |
<|MERGE_RESOLUTION|>--- conflicted
+++ resolved
@@ -55,11 +55,9 @@
 
 ## DevLog
 
-<<<<<<< HEAD
-* 2021.07: add support of [JoinAP](./joinap.md) by Chengrui Zhu.
-=======
+* 2022.02: add support of [JoinAP](./joinap.md) by Chengrui Zhu.
+
 * 2021.07: add support of Deformable TDNN by Keyu An.
->>>>>>> c9e5b3d1
 
 * 2021.07: add support of [Wordpieces](wordpieces.md) by Wenjie Peng.
 
